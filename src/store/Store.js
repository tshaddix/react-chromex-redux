import assignIn from 'lodash.assignin';

import {
  DISPATCH_TYPE,
  STATE_TYPE,
  PATCH_STATE_TYPE
} from '../constants';
import { withSerializer, withDeserializer, noop } from "../serialization";

import shallowDiff from '../strategies/shallowDiff/patch';

const backgroundErrPrefix = '\nLooks like there is an error in the background page. ' +
  'You might want to inspect your background page for more details.\n';


class Store {
  /**
   * Creates a new Proxy store
   * @param  {object} options An object of form {portName, state, extensionId, serializer, deserializer, diffStrategy}, where `portName` is a required string and defines the name of the port for state transition changes, `state` is the initial state of this store (default `{}`) `extensionId` is the extension id as defined by chrome when extension is loaded (default `''`), `serializer` is a function to serialize outgoing message payloads (default is passthrough), `deserializer` is a function to deserialize incoming message payloads (default is passthrough), and patchStrategy is one of the included patching strategies (default is shallow diff) or a custom patching function.
   */
  constructor({portName, state = {}, extensionId = null, serializer = noop, deserializer = noop, patchStrategy = shallowDiff}) {
    if (!portName) {
      throw new Error('portName is required in options');
    }
    if (typeof serializer !== 'function') {
      throw new Error('serializer must be a function');
    }
    if (typeof deserializer !== 'function') {
      throw new Error('deserializer must be a function');
    }
    if (typeof patchStrategy !== 'function') {
      throw new Error('patchStrategy must be one of the included patching strategies or a custom patching function');
    }

    this.portName = portName;
    this.readyResolved = false;
    this.readyPromise = new Promise(resolve => this.readyResolve = resolve);

    this.extensionId = extensionId; // keep the extensionId as an instance variable
    this.port = chrome.runtime.connect(this.extensionId, {name: portName});
<<<<<<< HEAD
    this.safetyHandler = this.safetyHandler.bind(this);
    this.safetyMessage = chrome.runtime.onMessage.addListener(this.safetyHandler);
=======
    this.serializedPortListener = withDeserializer(deserializer)((...args) => this.port.onMessage.addListener(...args));
    this.serializedMessageSender = withSerializer(serializer)((...args) => chrome.runtime.sendMessage(...args), 1);
>>>>>>> 96737d51
    this.listeners = [];
    this.state = state;
    this.patchStrategy = patchStrategy;

    // Don't use shouldDeserialize here, since no one else should be using this port
    this.serializedPortListener(message => {
      switch (message.type) {
        case STATE_TYPE:
          this.replaceState(message.payload);

          if (!this.readyResolved) {
            this.readyResolved = true;
            this.readyResolve();
          }
          break;

        case PATCH_STATE_TYPE:
          this.patchState(message.payload);
          break;

        default:
          // do nothing
      }
    });

    this.dispatch = this.dispatch.bind(this); // add this context to dispatch
  }

  /**
  * Returns a promise that resolves when the store is ready. Optionally a callback may be passed in instead.
  * @param [function] callback An optional callback that may be passed in and will fire when the store is ready.
  * @return {object} promise A promise that resolves when the store has established a connection with the background page.
  */
  ready(cb = null) {
    if (cb !== null) {
      return this.readyPromise.then(cb);
    }

    return this.readyPromise;
  }

  /**
   * Subscribes a listener function for all state changes
   * @param  {function} listener A listener function to be called when store state changes
   * @return {function}          An unsubscribe function which can be called to remove the listener from state updates
   */
  subscribe(listener) {
    this.listeners.push(listener);

    return () => {
      this.listeners = this.listeners.filter((l) => l !== listener);
    };
  }

  /**
   * Replaces the state for only the keys in the updated state. Notifies all listeners of state change.
   * @param {object} state the new (partial) redux state
   */
  patchState(difference) {
    this.state = this.patchStrategy(this.state, difference);
    this.listeners.forEach((l) => l());
  }

  /**
   * Replace the current state with a new state. Notifies all listeners of state change.
   * @param  {object} state The new state for the store
   */
  replaceState(state) {
    this.state = state;

    this.listeners.forEach((l) => l());
  }

  /**
   * Get the current state of the store
   * @return {object} the current store state
   */
  getState() {
    return this.state;
  }

  /**
   * Stub function to stay consistent with Redux Store API. No-op.
   */
  replaceReducer() {
    return;
  }

  /**
   * Dispatch an action to the background using messaging passing
   * @param  {object} data The action data to dispatch
   * @return {Promise}     Promise that will resolve/reject based on the action response from the background
   */
  dispatch(data) {
    return new Promise((resolve, reject) => {
      this.serializedMessageSender(
        this.extensionId,
        {
          type: DISPATCH_TYPE,
          portName: this.portName,
          payload: data
        }, null, (resp) => {
          const {error, value} = resp;

          if (error) {
            const bgErr = new Error(`${backgroundErrPrefix}${error}`);

            reject(assignIn(bgErr, error));
          } else {
            resolve(value && value.payload);
          }
        });
    });
  }

  safetyHandler(message){
    if (message.action === 'storeReady'){

      // Remove Saftey Listener
      chrome.runtime.onMessage.removeListener(this.safetyHandler);

      // Resolve if readyPromise has not been resolved.
      if(!this.readyResolved) {
        this.readyResolved = true;
        this.readyResolve();
      }
    }
  }
}

export default Store;<|MERGE_RESOLUTION|>--- conflicted
+++ resolved
@@ -38,13 +38,10 @@
 
     this.extensionId = extensionId; // keep the extensionId as an instance variable
     this.port = chrome.runtime.connect(this.extensionId, {name: portName});
-<<<<<<< HEAD
     this.safetyHandler = this.safetyHandler.bind(this);
     this.safetyMessage = chrome.runtime.onMessage.addListener(this.safetyHandler);
-=======
     this.serializedPortListener = withDeserializer(deserializer)((...args) => this.port.onMessage.addListener(...args));
     this.serializedMessageSender = withSerializer(serializer)((...args) => chrome.runtime.sendMessage(...args), 1);
->>>>>>> 96737d51
     this.listeners = [];
     this.state = state;
     this.patchStrategy = patchStrategy;
