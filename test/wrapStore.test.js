--- conflicted
+++ resolved
@@ -7,13 +7,8 @@
 import shallowDiff from '../src/strategies/shallowDiff/diff';
 import { DISPATCH_TYPE, STATE_TYPE, PATCH_STATE_TYPE } from '../src/constants';
 
-<<<<<<< HEAD
 describe('wrapStore', function () {
-  const portName = 'test';
-=======
-describe('wrapStore', function() {
   const channelName = 'test';
->>>>>>> 11fc660c
 
   beforeEach(function () {
     global.self = {};
