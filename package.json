{
  "name": "webext-redux",
  "version": "2.1.4",
  "description": "A set of utilities for building Redux applications in Web Extensions.",
  "main": "lib/index.js",
  "typings": "./index.d.ts",
  "scripts": {
    "umd-build": "rollup -c",
    "lint-src": "./node_modules/.bin/eslint src/**/*.js",
    "lint-test": "./node_modules/.bin/eslint test/**/*.js",
    "lint": "npm run lint-src && npm run lint-test",
    "prepublishOnly": "./node_modules/.bin/babel src --out-dir lib && npm run umd-build",
    "pretest": "./node_modules/.bin/babel src --out-dir lib",
    "test-run": "./node_modules/.bin/mocha --require @babel/register --recursive",
    "test": "npm run lint && npm run test-run"
  },
  "repository": {
    "type": "git",
    "url": "git+https://github.com/tshaddix/webext-redux.git"
  },
  "author": "Tyler Shaddix",
  "license": "MIT",
  "bugs": {
    "url": "https://github.com/tshaddix/webext-redux/issues"
  },
  "homepage": "https://github.com/tshaddix/webext-redux#readme",
  "dependencies": {
    "lodash.assignin": "^4.2.0",
    "lodash.clonedeep": "^4.5.0"
  },
  "devDependencies": {
    "@babel/cli": "^7.2.3",
    "@babel/core": "^7.3.3",
    "@babel/plugin-transform-async-to-generator": "^7.2.0",
    "@babel/polyfill": "^7.2.5",
    "@babel/preset-env": "^7.3.1",
    "@babel/register": "^7.0.0",
    "babel-eslint": "^7.2.0",
    "eslint": "^4.18.2",
    "mocha": "^5.2.0",
<<<<<<< HEAD
    "redux": "^4.0.1",
=======
    "rollup": "^1.22.0",
    "rollup-plugin-babel": "^4.3.3",
    "rollup-plugin-commonjs": "^10.1.0",
    "rollup-plugin-node-resolve": "^5.2.0",
    "rollup-plugin-terser": "^5.1.2",
>>>>>>> 185ab811
    "should": "^13.2.1",
    "sinon": "^6.0.0"
  },
  "peerDependencies": {
    "redux": ">= 4"
  }
}<|MERGE_RESOLUTION|>--- conflicted
+++ resolved
@@ -38,19 +38,16 @@
     "babel-eslint": "^7.2.0",
     "eslint": "^4.18.2",
     "mocha": "^5.2.0",
-<<<<<<< HEAD
-    "redux": "^4.0.1",
-=======
+    "redux": "^4.0.4",
     "rollup": "^1.22.0",
     "rollup-plugin-babel": "^4.3.3",
     "rollup-plugin-commonjs": "^10.1.0",
     "rollup-plugin-node-resolve": "^5.2.0",
     "rollup-plugin-terser": "^5.1.2",
->>>>>>> 185ab811
     "should": "^13.2.1",
     "sinon": "^6.0.0"
   },
   "peerDependencies": {
-    "redux": ">= 4"
+    "redux": ">= 3 <= 4"
   }
 }